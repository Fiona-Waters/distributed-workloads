apiVersion: tekton.dev/v1
kind: PipelineRun
metadata:
  annotations:
    build.appstudio.openshift.io/repo: https://github.com/red-hat-data-services/distributed-workloads?rev={{revision}}
    build.appstudio.redhat.com/commit_sha: '{{revision}}'
    build.appstudio.redhat.com/target_branch: '{{target_branch}}'
    build.appstudio.redhat.com/pull_request_number: "{{pull_request_number}}"
    pipelinesascode.tekton.dev/max-keep-runs: "3"
    pipelinesascode.tekton.dev/on-comment: "^/build-ray-cuda"
    pipelinesascode.tekton.dev/on-label: "[build-all]"
    pipelinesascode.tekton.dev/on-event: "[pull_request]"
    pipelinesascode.tekton.dev/cancel-in-progress: "true"
  labels:
    appstudio.openshift.io/application: automation
    appstudio.openshift.io/component: pull-request-pipelines-ray-cuda
    pipelines.appstudio.openshift.io/type: build
  name: ray-cuda-on-pull-request
  namespace: rhoai-tenant
spec:
  timeouts:
    pipeline: 10h
    tasks: 8h
  params:
  - name: image-expires-after
    value: 5d
  - name: git-url
    value: '{{source_url}}'
  - name: revision
    value: '{{revision}}'
  - name: output-image
    value: quay.io/rhoai/pull-request-pipelines:ray-cuda-{{revision}}
  - name: dockerfile
    value: Dockerfile
  - name: path-context
    value: images/runtime/ray/cuda
  - name: hermetic
    value: false
  - name: build-source-image
    value: false
  - name: build-image-index
    value: true
  - name: rebuild
    value: true
  - name: skip-checks
    value: true
  - name: build-args-file
    value: argfile.conf
  - name: fetch-git-tags
    value: true
  - name: clone-depth
    value: "2147483647"
  - name: build-platforms
    value:
    - linux-extra-fast/amd64
<<<<<<< HEAD
=======
    - linux-m2xlarge/arm64
>>>>>>> 89c15a75
  taskRunSpecs:
  - pipelineTaskName: ecosystem-cert-preflight-checks
    computeResources:
      requests:
        cpu: '8'
        memory: 16Gi
      limits:
        cpu: '16'
        memory: 32Gi
  - pipelineTaskName: clair-scan
    computeResources:
      requests:
        cpu: '8'
        memory: 16Gi
      limits:
        cpu: '16'
        memory: 32Gi
  pipelineRef:
    resolver: git
    params:
    - name: url
      value: https://github.com/red-hat-data-services/konflux-central.git
    - name: revision
      value: '{{ target_branch }}'
    - name: pathInRepo
      value: pipelines/multi-arch-container-build.yaml
  taskRunTemplate:
    serviceAccountName: build-pipeline-pull-request-pipelines
  workspaces:
  - name: git-auth
    secret:
      secretName: '{{ git_auth_secret }}'
status: {}<|MERGE_RESOLUTION|>--- conflicted
+++ resolved
@@ -53,10 +53,7 @@
   - name: build-platforms
     value:
     - linux-extra-fast/amd64
-<<<<<<< HEAD
-=======
     - linux-m2xlarge/arm64
->>>>>>> 89c15a75
   taskRunSpecs:
   - pipelineTaskName: ecosystem-cert-preflight-checks
     computeResources:
